--- conflicted
+++ resolved
@@ -9,71 +9,9 @@
 ## Features
 
 Here are the current and planned features, with their status:
-<<<<<<< HEAD
-- [x] **byte-oriented**: the basic type is `&[u8]` and parsers will work as much as possible on byte array slices (but are not limited to them)
-- [x] **bit-oriented**: nom can address a byte slice as a bit stream
-- [x] **string-oriented**: the same kind of combinators can apply on UTF-8 strings as well
-- [x] **zero-copy**:
-  - [x] **in the parsers**: a parsing chain will almost always return a slice of its input data
-  - [x] **in the producers and consumers**: some copying still happens
-- [x] **streaming**:
-  - [x] **push**: a data producer can continuously feed consumers and parsers, as long as there is data available
-  - [x] **pull**: a consumer will handle the produced data and drive seeking in the producer
-- [x] **macro based syntax**: easier parser building through macro usage
-- [x] **state machine handling**: consumers provide a basic way of managing state machines
-- [x] **descriptive errors**: the parsers can aggregate a list of error codes with pointers to the incriminated input slice. Those error lists can be pattern matched to provide useful messages.
-- [x] **custom error types**: you can provide a specific type to improve errors returned by parsers
-- [x] **safe parsing**: nom leverages Rust's safe memory handling and powerful types, and parsers are routinely fuzzed and tested with real world data. So far, the only flaws found by fuzzing were in code written outside of nom
-- [x] **speed**: benchmarks have shown that nom parsers often outperform many parser combinators library like Parsec and attoparsec, some regular expression engines and even handwritten C parsers
-
-Reference documentation is available [here](http://rust.unhandledexpression.com/nom/).
-
-Some benchmarks are available on [Github](https://github.com/Geal/nom_benchmarks).
-
-## Installation
-
-nom is available on [crates.io](https://crates.io/crates/nom) and can be included in your Cargo enabled project like this:
-
-```toml
-[dependencies]
-nom = "~1.1.0"
-```
-
-Then include it in your code like this:
-
-```rust
-#[macro_use]
-extern crate nom;
-```
-
-**NOTE: if you have existing code using nom below the 1.0 version, please take a look at the [upgrading documentation](https://github.com/Geal/nom/wiki/Upgrading-to-nom-1.0) to
-handle the breaking changes.**
-
-There are a few compilation features:
-
-* `core`: enables `no_std` builds
-* `regexp`: enables regular expression parsers with the `regex` crate
-* `regexp_macros`: enables regular expression parsers with the `regex` and `regex_macros` crates. Regular expressions can be defined at compile time, but it requires a nightly version of rustc
-
-You can activate those features like this:
-
-```toml
-[dependencies.nom]
-version = "~1.0.0"
-features = ["regexp"]
-```
-
-## Usage
-
-### Parser combinators
-
-Parser combinators are an approach to parsers that is very different from software like lex and yacc. Instead of writing the grammar in a separate file and generating the corresponding code, you use very small functions with very specific purpose, like "take 5 bytes", or "recognize the word 'HTTP'", and assemble then in meaningful patterns like "recognize 'HTTP', then a space, then a version".
-The resulting code is small, and looks like the grammar you would have written with other parser approaches.
-=======
 - [x] Make method creating and using macros (Now can be used in version 1.2.0 of **nom**!)
 - [ ] Add variations on parser combinators in macros.rs that will wrap methods just like they wrap functions right now
 - [ ] Write tests for all of the new ways you can create and call methods and functions (partially done)
->>>>>>> c629b560
 
 ## How to use it
 
